--- conflicted
+++ resolved
@@ -81,7 +81,7 @@
     logger.info(f"Listing organizations: page={page}, per_page={per_page}")
 
     try:
-<<<<<<< HEAD
+# <<<<<<< HEAD
         # Calculate skip from page
         skip = (page - 1) * per_page
 
@@ -97,22 +97,22 @@
 
         organizations, total = await organization_service.get_organizations(
             db, skip=skip, limit=per_page, search=search_request
-=======
-        organizations, total = await organization_service.list_organizations(
-            db,
-            skip=skip,
-            limit=limit,
-            search=search,
-            subscription_tier=subscription_tier,
-            is_active=is_active
->>>>>>> ba9e524f
+# =======
+#         organizations, total = await organization_service.list_organizations(
+#             db,
+#             skip=skip,
+#             limit=limit,
+#             search=search,
+#             subscription_tier=subscription_tier,
+#             is_active=is_active
+# >>>>>>> updation
         )
 
         # Calculate pagination info
         total_pages = (total + per_page - 1) // per_page if total > 0 else 0
 
         logger.info(f"Retrieved {len(organizations)} organizations out of {total} total")
-<<<<<<< HEAD
+# <<<<<<< HEAD
 
         return OrganizationListResponse(
             organizations=[OrganizationResponse.model_validate(org) for org in organizations],
@@ -121,30 +121,30 @@
             per_page=per_page,
             total_pages=total_pages
         )
-=======
-        return {
-            "organizations": [
-                {
-                    "id": str(org.id),
-                    "name": org.name,
-                    "slug": org.slug,
-                    "description": org.description,
-                    "subscription_tier": org.subscription_tier,
-                    "max_users": org.max_users,
-                    "max_locations": org.max_locations,
-                    "email": org.email,
-                    "phone": org.phone,
-                    "is_active": org.is_active,
-                    "created_at": org.created_at.isoformat() if org.created_at else None,
-                    "updated_at": org.updated_at.isoformat() if org.updated_at else None,
-                }
-                for org in organizations
-            ],
-            "total": total,
-            "skip": skip,
-            "limit": limit
-        }
->>>>>>> ba9e524f
+# =======
+#         return {
+#             "organizations": [
+#                 {
+#                     "id": str(org.id),
+#                     "name": org.name,
+#                     "slug": org.slug,
+#                     "description": org.description,
+#                     "subscription_tier": org.subscription_tier,
+#                     "max_users": org.max_users,
+#                     "max_locations": org.max_locations,
+#                     "email": org.email,
+#                     "phone": org.phone,
+#                     "is_active": org.is_active,
+#                     "created_at": org.created_at.isoformat() if org.created_at else None,
+#                     "updated_at": org.updated_at.isoformat() if org.updated_at else None,
+#                 }
+#                 for org in organizations
+#             ],
+#             "total": total,
+#             "skip": skip,
+#             "limit": limit
+#         }
+# >>>>>>> updation
 
     except Exception as e:
         logger.error(f"Failed to list organizations: {e}")
