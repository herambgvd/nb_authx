"""
Configuration settings for AuthX application.
Manages environment variables, database settings, security configuration, and feature flags.
"""
from typing import List, Optional, Dict, Any
from pydantic import Field
from pydantic_settings import BaseSettings
from functools import lru_cache

class Settings(BaseSettings):
    """Application settings with environment variable support."""

    # Basic Application Settings
    PROJECT_NAME: str = "AuthX"
    VERSION: str = Field(default="1.0.0", env="VERSION")
    ENVIRONMENT: str = Field(default="development", env="ENVIRONMENT")
    DEBUG: bool = Field(default=True, env="DEBUG")
    API_V1_PREFIX: str = "/api/v1"

    # Documentation Settings
    DOCS_ENABLED: bool = Field(default=True, env="DOCS_ENABLED")
    DOCS_URL: str = Field(default="/docs", env="DOCS_URL")

    # Security Settings
    SECRET_KEY: str = Field(env="SECRET_KEY", default="your-super-secret-key-change-in-production")
    ALGORITHM: str = "HS256"
    ACCESS_TOKEN_EXPIRE_MINUTES: int = 30
    REFRESH_TOKEN_EXPIRE_DAYS: int = 7
    SESSION_EXPIRE_MINUTES: int = Field(default=60, env="SESSION_EXPIRE_MINUTES")
    EMAIL_RESET_TOKEN_EXPIRE_HOURS: int = 24

    # Password Policy Settings
    PASSWORD_MIN_LENGTH: int = Field(default=8, env="PASSWORD_MIN_LENGTH")
    PASSWORD_REQUIRE_UPPERCASE: bool = Field(default=True, env="PASSWORD_REQUIRE_UPPERCASE")
    PASSWORD_REQUIRE_LOWERCASE: bool = Field(default=True, env="PASSWORD_REQUIRE_LOWERCASE")
    PASSWORD_REQUIRE_DIGITS: bool = Field(default=True, env="PASSWORD_REQUIRE_DIGITS")
    PASSWORD_REQUIRE_SPECIAL: bool = Field(default=True, env="PASSWORD_REQUIRE_SPECIAL")

    # Database Settings
<<<<<<< HEAD
    DATABASE_URL: str = Field(env="DATABASE_URL", default="postgresql+asyncpg://postgres:varanasi@localhost:5432/nb_auth")
    ALEMBIC_DATABASE_URL: str = Field(env="ALEMBIC_DATABASE_URL", default="postgresql://postgres:varanasi@localhost:5432/nb_auth")
=======
    DATABASE_URL: str = Field(env="DATABASE_URL", default="postgresql+asyncpg://postgres:postgres@localhost:5432/authx_nb")
>>>>>>> ba9e524f
    DATABASE_POOL_SIZE: int = 10
    DATABASE_POOL_OVERFLOW: int = 20
    DATABASE_POOL_TIMEOUT: int = 30
    DATABASE_ECHO: bool = Field(default=False, env="DATABASE_ECHO")

    # Redis Settings
    REDIS_URL: str = Field(env="REDIS_URL", default="redis://localhost:6379/0")
    REDIS_ENABLED: bool = Field(default=True, env="REDIS_ENABLED")
    REDIS_PASSWORD: Optional[str] = Field(default=None, env="REDIS_PASSWORD")
    REDIS_DB: int = Field(default=0, env="REDIS_DB")

    # CORS Settings
    ALLOWED_HOSTS: List[str] = Field(default=["*"])

    # Email Settings (Enhanced SMTP Configuration)
    SMTP_SERVER: str = Field(default="localhost", env="SMTP_SERVER")
    SMTP_PORT: int = Field(default=587, env="SMTP_PORT")
    SMTP_USERNAME: Optional[str] = Field(default=None, env="SMTP_USERNAME")
    SMTP_PASSWORD: Optional[str] = Field(default=None, env="SMTP_PASSWORD")
    SMTP_USE_TLS: bool = Field(default=True, env="SMTP_USE_TLS")
    SMTP_USE_SSL: bool = Field(default=False, env="SMTP_USE_SSL")
    EMAIL_FROM: str = Field(default="noreply@authx.com", env="EMAIL_FROM")
    EMAIL_FROM_NAME: str = Field(default="AuthX", env="EMAIL_FROM_NAME")
    EMAIL_TEMPLATES_DIR: str = Field(default="app/templates/emails", env="EMAIL_TEMPLATES_DIR")

    # Enhanced Email Service Provider Settings
    MAILGUN_API_KEY: Optional[str] = Field(default=None, env="MAILGUN_API_KEY")
    MAILGUN_DOMAIN: Optional[str] = Field(default=None, env="MAILGUN_DOMAIN")
    MAILGUN_BASE_URL: str = Field(default="https://api.mailgun.net/v3", env="MAILGUN_BASE_URL")

    SENDGRID_API_KEY: Optional[str] = Field(default=None, env="SENDGRID_API_KEY")

    # Email Service Selection and Fallback
    EMAIL_PROVIDER_PRIORITY: List[str] = Field(default=["smtp", "mailgun", "sendgrid"], env="EMAIL_PROVIDER_PRIORITY")
    EMAIL_FALLBACK_ENABLED: bool = Field(default=True, env="EMAIL_FALLBACK_ENABLED")
    EMAIL_RETRY_ATTEMPTS: int = Field(default=3, env="EMAIL_RETRY_ATTEMPTS")

    # Production Email Cost Optimization
    EMAIL_RATE_LIMIT_PER_HOUR: int = Field(default=1000, env="EMAIL_RATE_LIMIT_PER_HOUR")
    EMAIL_BATCH_SIZE: int = Field(default=100, env="EMAIL_BATCH_SIZE")
    EMAIL_QUEUE_ENABLED: bool = Field(default=True, env="EMAIL_QUEUE_ENABLED")

    # Google API Settings
    GOOGLE_MAPS_API_KEY: str = Field(env="GOOGLE_MAPS_API_KEY", default="")
    GOOGLE_PLACES_API_KEY: str = Field(env="GOOGLE_PLACES_API_KEY", default="")
    GOOGLE_GEOCODING_API_KEY: str = Field(env="GOOGLE_GEOCODING_API_KEY", default="")
    GOOGLE_API_TIMEOUT: int = Field(default=30, env="GOOGLE_API_TIMEOUT")
    GOOGLE_API_RETRY_ATTEMPTS: int = Field(default=3, env="GOOGLE_API_RETRY_ATTEMPTS")

    # System Monitoring Settings
    MONITORING_ENABLED: bool = Field(default=True, env="MONITORING_ENABLED")
    METRICS_ENABLED: bool = Field(default=True, env="METRICS_ENABLED")
    HEALTH_CHECK_INTERVAL: int = Field(default=60, env="HEALTH_CHECK_INTERVAL")
    PERFORMANCE_MONITORING: bool = Field(default=True, env="PERFORMANCE_MONITORING")

    # Prometheus/Grafana Integration
    PROMETHEUS_ENABLED: bool = Field(default=True, env="PROMETHEUS_ENABLED")
    PROMETHEUS_PORT: int = Field(default=8001, env="PROMETHEUS_PORT")
    GRAFANA_URL: Optional[str] = Field(default=None, env="GRAFANA_URL")

    # Logging Configuration
    LOG_LEVEL: str = Field(default="INFO", env="LOG_LEVEL")
    LOG_FORMAT: str = Field(default="json", env="LOG_FORMAT")  # json or text
    LOG_FILE: Optional[str] = Field(default=None, env="LOG_FILE")
    LOG_FILE_PATH: Optional[str] = Field(default=None, env="LOG_FILE_PATH")
    LOG_ROTATION_SIZE: str = Field(default="100 MB", env="LOG_ROTATION_SIZE")
    LOG_RETENTION_DAYS: int = Field(default=30, env="LOG_RETENTION_DAYS")

    # Structured Logging for ELK Stack
    ELK_ENABLED: bool = Field(default=False, env="ELK_ENABLED")
    ELASTICSEARCH_URL: Optional[str] = Field(default=None, env="ELASTICSEARCH_URL")
    LOGSTASH_HOST: Optional[str] = Field(default=None, env="LOGSTASH_HOST")
    LOGSTASH_PORT: int = Field(default=5000, env="LOGSTASH_PORT")

    # Rate Limiting Settings
    RATE_LIMIT_ENABLED: bool = Field(default=True, env="RATE_LIMIT_ENABLED")
    RATE_LIMIT_REQUESTS: int = Field(default=100, env="RATE_LIMIT_REQUESTS")
    RATE_LIMIT_WINDOW: int = Field(default=60, env="RATE_LIMIT_WINDOW")  # seconds

    # Security Features
    BRUTE_FORCE_PROTECTION: bool = Field(default=True, env="BRUTE_FORCE_PROTECTION")
    MAX_LOGIN_ATTEMPTS: int = Field(default=5, env="MAX_LOGIN_ATTEMPTS")
    LOCKOUT_DURATION_MINUTES: int = Field(default=15, env="LOCKOUT_DURATION_MINUTES")

    # Audit and Logging
    AUDIT_LOG_ENABLED: bool = Field(default=True, env="AUDIT_LOG_ENABLED")
    AUDIT_LOG_RETENTION_DAYS: int = Field(default=90, env="AUDIT_LOG_RETENTION_DAYS")

    # File Upload Settings
    UPLOAD_MAX_SIZE: int = Field(default=10 * 1024 * 1024, env="UPLOAD_MAX_SIZE")  # 10MB
    UPLOAD_ALLOWED_TYPES: List[str] = Field(default=["image/jpeg", "image/png", "application/pdf"])
    UPLOAD_DIR: str = Field(default="uploads", env="UPLOAD_DIR")

    # Organization Settings (Enhanced for Enterprise)
    DEFAULT_ORGANIZATION_TIER: str = Field(default="free", env="DEFAULT_ORGANIZATION_TIER")
    MAX_USERS_FREE_TIER: int = Field(default=10, env="MAX_USERS_FREE_TIER")
    MAX_USERS_BASIC_TIER: int = Field(default=50, env="MAX_USERS_BASIC_TIER")
    MAX_USERS_PROFESSIONAL_TIER: int = Field(default=200, env="MAX_USERS_PROFESSIONAL_TIER")
    MAX_USERS_ENTERPRISE_TIER: int = Field(default=1000, env="MAX_USERS_ENTERPRISE_TIER")

    # Super Admin Settings
    SUPER_ADMIN_EMAIL: str = Field(env="SUPER_ADMIN_EMAIL", default="admin@authx.com")
    SUPER_ADMIN_PASSWORD: str = Field(env="SUPER_ADMIN_PASSWORD", default="SuperSecurePassword123!")
    ORGANIZATION_APPROVAL_REQUIRED: bool = Field(default=True, env="ORGANIZATION_APPROVAL_REQUIRED")

    # Feature Flags (Enhanced)
    FEATURES: Dict[str, bool] = Field(default={
        "user_registration": True,
        "password_reset": True,
        "email_verification": True,
        "social_login": False,
        "api_access": True,
        "audit_logging": True,
        "advanced_analytics": True,
        "location_management": True,
        "organization_management": True,
        "role_based_access": True,
        "super_admin_panel": True,
        "system_monitoring": True,
        "google_maps_integration": True,
        "advanced_email_service": True
    })

    # Celery Settings (for background tasks)
    CELERY_BROKER_URL: str = Field(env="CELERY_BROKER_URL", default="redis://localhost:6379/1")
    CELERY_RESULT_BACKEND: str = Field(env="CELERY_RESULT_BACKEND", default="redis://localhost:6379/1")
    CELERY_TASK_SERIALIZER: str = Field(default="json", env="CELERY_TASK_SERIALIZER")
    CELERY_RESULT_SERIALIZER: str = Field(default="json", env="CELERY_RESULT_SERIALIZER")
    CELERY_TIMEZONE: str = Field(default="UTC", env="CELERY_TIMEZONE")

    # Microservices Communication
    SERVICE_DISCOVERY_ENABLED: bool = Field(default=False, env="SERVICE_DISCOVERY_ENABLED")
    SERVICE_REGISTRY_URL: Optional[str] = Field(default=None, env="SERVICE_REGISTRY_URL")
    SERVICE_NAME: str = Field(default="authx", env="SERVICE_NAME")
    SERVICE_VERSION: str = Field(default="1.0.0", env="SERVICE_VERSION")

    # API Gateway Settings
    API_GATEWAY_URL: Optional[str] = Field(default=None, env="API_GATEWAY_URL")
    API_GATEWAY_AUTH_TOKEN: Optional[str] = Field(default=None, env="API_GATEWAY_AUTH_TOKEN")

    # External Service URLs (for microservices communication)
    USER_SERVICE_URL: Optional[str] = Field(default=None, env="USER_SERVICE_URL")
    NOTIFICATION_SERVICE_URL: Optional[str] = Field(default=None, env="NOTIFICATION_SERVICE_URL")
    ANALYTICS_SERVICE_URL: Optional[str] = Field(default=None, env="ANALYTICS_SERVICE_URL")

    # Circuit Breaker Settings
    CIRCUIT_BREAKER_ENABLED: bool = Field(default=True, env="CIRCUIT_BREAKER_ENABLED")
    CIRCUIT_BREAKER_FAILURE_THRESHOLD: int = Field(default=5, env="CIRCUIT_BREAKER_FAILURE_THRESHOLD")
    CIRCUIT_BREAKER_RECOVERY_TIMEOUT: int = Field(default=60, env="CIRCUIT_BREAKER_RECOVERY_TIMEOUT")

    # Database Connection Pool Settings (Enhanced)
    DATABASE_MIN_CONNECTIONS: int = Field(default=5, env="DATABASE_MIN_CONNECTIONS")
    DATABASE_MAX_CONNECTIONS: int = Field(default=50, env="DATABASE_MAX_CONNECTIONS")
    DATABASE_CONNECTION_TIMEOUT: int = Field(default=30, env="DATABASE_CONNECTION_TIMEOUT")
    DATABASE_QUERY_TIMEOUT: int = Field(default=30, env="DATABASE_QUERY_TIMEOUT")

    # Backup and Recovery Settings
    BACKUP_ENABLED: bool = Field(default=True, env="BACKUP_ENABLED")
    BACKUP_SCHEDULE: str = Field(default="0 2 * * *", env="BACKUP_SCHEDULE")  # Daily at 2 AM
    BACKUP_RETENTION_DAYS: int = Field(default=30, env="BACKUP_RETENTION_DAYS")
    BACKUP_STORAGE_PATH: str = Field(default="/backups", env="BACKUP_STORAGE_PATH")

    class Config:
        env_file = ".env"
        case_sensitive = True

        # Allow environment variables to override file settings
        env_prefix = ""

    def get_database_url_for_env(self) -> str:
        """Get database URL based on environment."""
        if self.ENVIRONMENT == "testing":
            return "postgresql+asyncpg://postgres:varanasi@localhost:5432/nb_auth_test"
        return self.DATABASE_URL

    @property
    def is_development(self) -> bool:
        """Check if running in development mode."""
        return self.ENVIRONMENT == "development"

    @property
    def is_production(self) -> bool:
        """Check if running in production mode."""
        return self.ENVIRONMENT == "production"

    @property
    def is_testing(self) -> bool:
        """Check if running in testing mode."""
        return self.ENVIRONMENT == "testing"

    def validate_configuration(self) -> Dict[str, Any]:
        """Validate critical configuration settings."""
        issues = []
        warnings = []

        # Check for default/insecure values
        if self.SECRET_KEY == "your-super-secret-key-change-in-production":
            issues.append("SECRET_KEY is using default value - CRITICAL SECURITY RISK")

        if len(self.SECRET_KEY) < 32:
            issues.append("SECRET_KEY should be at least 32 characters long")

        if self.SUPER_ADMIN_PASSWORD == "SuperSecurePassword123!":
            issues.append("SUPER_ADMIN_PASSWORD is using default value - SECURITY RISK")

        # Database configuration checks
        if "localhost" in self.DATABASE_URL and self.ENVIRONMENT == "production":
            warnings.append("Using localhost database in production environment")

        # Email configuration validation
        if not self.SMTP_USERNAME and not self.MAILGUN_API_KEY and not self.SENDGRID_API_KEY:
            issues.append("No email service configured - email functionality will fail")

        # Redis configuration
        if "localhost" in self.REDIS_URL and self.ENVIRONMENT == "production":
            warnings.append("Using localhost Redis in production environment")

        return {
            "status": "valid" if not issues else "invalid",
            "critical_issues": issues,
            "warnings": warnings
        }

    @property
    def email_service_configured(self) -> bool:
        """Check if at least one email service is configured."""
        return bool(
            (self.SMTP_USERNAME and self.SMTP_PASSWORD) or
            (self.MAILGUN_API_KEY and self.MAILGUN_DOMAIN) or
            self.SENDGRID_API_KEY
        )

@lru_cache()
def get_settings() -> Settings:
    """Get cached settings instance."""
    return Settings()

# Global settings instance
settings = get_settings()<|MERGE_RESOLUTION|>--- conflicted
+++ resolved
@@ -37,12 +37,8 @@
     PASSWORD_REQUIRE_SPECIAL: bool = Field(default=True, env="PASSWORD_REQUIRE_SPECIAL")
 
     # Database Settings
-<<<<<<< HEAD
-    DATABASE_URL: str = Field(env="DATABASE_URL", default="postgresql+asyncpg://postgres:varanasi@localhost:5432/nb_auth")
-    ALEMBIC_DATABASE_URL: str = Field(env="ALEMBIC_DATABASE_URL", default="postgresql://postgres:varanasi@localhost:5432/nb_auth")
-=======
-    DATABASE_URL: str = Field(env="DATABASE_URL", default="postgresql+asyncpg://postgres:postgres@localhost:5432/authx_nb")
->>>>>>> ba9e524f
+    DATABASE_URL: str = Field(env="DATABASE_URL", default="postgresql+asyncpg://postgres:postgres@localhost:5432/nb_auth")
+    ALEMBIC_DATABASE_URL: str = Field(env="ALEMBIC_DATABASE_URL", default="postgresql://postgres:postgres@localhost:5432/nb_auth")
     DATABASE_POOL_SIZE: int = 10
     DATABASE_POOL_OVERFLOW: int = 20
     DATABASE_POOL_TIMEOUT: int = 30
