--- conflicted
+++ resolved
@@ -347,7 +347,7 @@
     db: AsyncSession = Depends(get_async_db),
     current_user: User = Depends(get_current_organization_admin)
 ):
-<<<<<<< HEAD
+# <<<<<<< HEAD
     """Delete a user within the organization."""
     logger.info(f"Deleting user {user_id} from organization {organization_id}")
 
@@ -365,50 +365,56 @@
             status_code=status.HTTP_400_BAD_REQUEST,
             detail="Cannot delete your own account"
         )
-=======
-    """Delete user account permanently."""
-    logger.info(f"Deleting user: {user_id}")
->>>>>>> ba9e524f
 
     try:
         # First verify the user exists and belongs to the organization
         user = await user_service.get_user(db, user_id)
         if not user:
-            raise HTTPException(
-                status_code=status.HTTP_404_NOT_FOUND,
-                detail="User not found"
-            )
-
+# =======
+#     """Delete user account permanently."""
+#     logger.info(f"Deleting user: {user_id}")
+
+#     try:
+#         if not current_user.is_superuser:
+#             logger.warning(f"Unauthorized deletion attempt by {current_user.id}")
+#             raise HTTPException(
+#                 status_code=status.HTTP_403_FORBIDDEN,
+#                 detail="Not authorized to delete users"
+#             )
+
+#         user = await user_service.get_user_by_id(db, user_id)
+#         if not user:
+#             logger.warning(f"User not found for deletion: {user_id}")
+# >>>>>>> updation
+            raise HTTPException(
+                status_code=status.HTTP_404_NOT_FOUND,
+                detail="User not found"
+            )
+
+# <<<<<<< HEAD
         if user.organization_id != organization_id:
             raise HTTPException(
                 status_code=status.HTTP_404_NOT_FOUND,
                 detail="User not found in this organization"
             )
 
-<<<<<<< HEAD
         # Delete user
         success = await user_service.delete_user(db, user_id)
 
         if not success:
-=======
-        user = await user_service.get_user_by_id(db, user_id)
-        if not user:
-            logger.warning(f"User not found for deletion: {user_id}")
->>>>>>> ba9e524f
-            raise HTTPException(
-                status_code=status.HTTP_404_NOT_FOUND,
-                detail="User not found"
-            )
-
-<<<<<<< HEAD
+            raise HTTPException(
+                status_code=status.HTTP_404_NOT_FOUND,
+                detail="User not found"
+            )
+
         logger.info(f"User {user_id} deleted successfully")
-=======
-        await db.delete(user)
-        await db.commit()
-
-        logger.info(f"User deleted successfully: {user_id}")
-        return {"message": "User deleted successfully"}
->>>>>>> ba9e524f
+# =======
+#         await db.delete(user)
+#         await db.commit()
+
+#         logger.info(f"User deleted successfully: {user_id}")
+#         return {"message": "User deleted successfully"}
+# >>>>>>> updation
 
     except HTTPException:
         raise
